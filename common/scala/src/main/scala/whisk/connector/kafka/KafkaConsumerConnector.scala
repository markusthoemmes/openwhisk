/*
 * Licensed to the Apache Software Foundation (ASF) under one or more
 * contributor license agreements.  See the NOTICE file distributed with
 * this work for additional information regarding copyright ownership.
 * The ASF licenses this file to You under the Apache License, Version 2.0
 * (the "License"); you may not use this file except in compliance with
 * the License.  You may obtain a copy of the License at
 *
 *     http://www.apache.org/licenses/LICENSE-2.0
 *
 * Unless required by applicable law or agreed to in writing, software
 * distributed under the License is distributed on an "AS IS" BASIS,
 * WITHOUT WARRANTIES OR CONDITIONS OF ANY KIND, either express or implied.
 * See the License for the specific language governing permissions and
 * limitations under the License.
 */

package whisk.connector.kafka

import akka.actor.ActorSystem
import org.apache.kafka.clients.consumer.{ConsumerConfig, KafkaConsumer}
import org.apache.kafka.common.TopicPartition
import org.apache.kafka.common.errors.{RetriableException, WakeupException}
import org.apache.kafka.common.serialization.ByteArrayDeserializer
import pureconfig.loadConfigOrThrow
import whisk.common.{Logging, LoggingMarkers, MetricEmitter, Scheduler}
import whisk.connector.kafka.KafkaConfiguration._
import whisk.core.ConfigKeys
import whisk.core.connector.MessageConsumer
import whisk.utils.TimeHelpers._

import scala.collection.JavaConverters._
import scala.concurrent.duration._
import scala.concurrent.{blocking, ExecutionContext, Future}
import scala.util.Failure

case class KafkaConsumerConfig(sessionTimeoutMs: Long, metricFlushIntervalS: Int)

class KafkaConsumerConnector(
  kafkahost: String,
  groupid: String,
  topic: String,
  override val maxPeek: Int = Int.MaxValue)(implicit logging: Logging, actorSystem: ActorSystem)
    extends MessageConsumer {

  implicit val ec: ExecutionContext = actorSystem.dispatcher
  private val gracefulWaitTime = 100.milliseconds

  // The consumer is generally configured via getProps. This configuration only loads values necessary for "outer"
  // logic, like the wakeup timer.
  private val cfg = loadConfigOrThrow[KafkaConsumerConfig](ConfigKeys.kafkaConsumer)

  // Currently consumed offset, is used to calculate the topic lag.
  // It is updated from one thread in "peek", no concurrent data structure is necessary
  private var offset: Long = 0

  // Markers for metrics, initialized only once
  private val queueMetric = LoggingMarkers.KAFKA_QUEUE(topic)
  private val delayMetric = LoggingMarkers.KAFKA_MESSAGE_DELAY(topic)

  /**
   * Long poll for messages. Method returns once message are available but no later than given
   * duration.
   *
   * @param duration the maximum duration for the long poll
   */
  override def peek(duration: FiniteDuration = 500.milliseconds,
                    retry: Int = 3): Iterable[(String, Int, Long, Array[Byte])] = {

    // poll can be infinitely blocked in edge-cases, so we need to wakeup explicitly.
    val wakeUpTask = actorSystem.scheduler.scheduleOnce(cfg.sessionTimeoutMs.milliseconds + 1.second) {
      consumer.wakeup()
      logging.info(this, s"woke up consumer for topic '$topic'")
    }

    try {
<<<<<<< HEAD
      val response = consumer.poll(duration).asScala
=======
      val response = consumer.poll(duration.toMillis).asScala

      // Cancel the scheduled wake-up task immediately.
      wakeUpTask.cancel()

>>>>>>> d847d0f7
      val now = System.currentTimeMillis

      response.lastOption.foreach(record => offset = record.offset + 1)
      response.map { r =>
        // record the time between producing the message and reading it
        MetricEmitter.emitHistogramMetric(delayMetric, (now - r.timestamp).max(0))
        (r.topic, r.partition, r.offset, r.value)
      }
    } catch {
      case _: WakeupException if retry > 0 =>
        // Happens if the 'poll()' takes too long.
        // This exception should occur iff 'poll()' has been woken up by the scheduled task.
        // For this reason, it should not necessary to cancel the task. We cancel the task
        // to be on the safe side because an ineffective `wakeup()` applies to the next
        // consumer call that can be woken up.
        // The scheduler is expected to safely ignore the cancellation of a task that already
        // has been cancelled or is already complete.
        wakeUpTask.cancel()
        logging.error(this, s"poll timeout occurred. Retrying $retry more times.")
        Thread.sleep(gracefulWaitTime.toMillis) // using Thread.sleep is okay, since `poll` is blocking anyway
        peek(duration, retry - 1)
      case e: RetriableException if retry > 0 =>
        // Happens if something goes wrong with 'poll()' and 'poll()' can be retried.
        wakeUpTask.cancel()
        logging.error(this, s"poll returned with failure. Retrying $retry more times. Exception: $e")
        Thread.sleep(gracefulWaitTime.toMillis) // using Thread.sleep is okay, since `poll` is blocking anyway
        peek(duration, retry - 1)
      case e: Throwable =>
        // Every other error results in a restart of the consumer
        wakeUpTask.cancel()
        logging.error(this, s"poll returned with failure. Recreating the consumer. Exception: $e")
        recreateConsumer()
        throw e
    }
  }

  /**
   * Commits offsets from last poll.
   */
  def commit(retry: Int = 3): Unit =
    try {
      consumer.commitSync()
    } catch {
      case e: RetriableException =>
        if (retry > 0) {
          logging.error(this, s"$e: retrying $retry more times")
          Thread.sleep(gracefulWaitTime.toMillis) // using Thread.sleep is okay, since `commitSync` is blocking anyway
          commit(retry - 1)
        } else {
          throw e
        }
    }

  override def close(): Unit = {
    logging.info(this, s"closing consumer for '$topic'")
    consumer.close()
  }

  /** Creates a new kafka consumer and subscribes to topic list if given. */
  private def createConsumer(topic: String) = {
    val config = Map(
      ConsumerConfig.GROUP_ID_CONFIG -> groupid,
      ConsumerConfig.BOOTSTRAP_SERVERS_CONFIG -> kafkahost,
      ConsumerConfig.MAX_POLL_RECORDS_CONFIG -> maxPeek.toString) ++
      configMapToKafkaConfig(loadConfigOrThrow[Map[String, String]](ConfigKeys.kafkaCommon)) ++
      configMapToKafkaConfig(loadConfigOrThrow[Map[String, String]](ConfigKeys.kafkaConsumer))

    verifyConfig(config, ConsumerConfig.configNames().asScala.toSet)

    val consumer = new KafkaConsumer(config, new ByteArrayDeserializer, new ByteArrayDeserializer)
    consumer.subscribe(Seq(topic).asJavaCollection)
    consumer
  }

  private def recreateConsumer(): Unit = {
    logging.info(this, s"recreating consumer for '$topic'")
    try {
      consumer.close()
    } catch {
      // According to documentation, the consumer is force closed if it cannot be closed gracefully.
      // See https://kafka.apache.org/11/javadoc/index.html?org/apache/kafka/clients/consumer/KafkaConsumer.html
      //
      // For the moment, we have no special handling of 'InterruptException' - it may be possible or even
      // needed to re-try the 'close()' when being interrupted.
      case t: Throwable =>
        logging.error(this, s"failed to close old consumer while recreating: $t")
    }
    logging.info(this, s"old consumer closed for '$topic'")
    consumer = createConsumer(topic)
  }

  @volatile private var consumer: KafkaConsumer[Array[Byte], Array[Byte]] = createConsumer(topic)

  // Read current lag of the consumed topic, e.g. invoker queue
  // Since we use only one partition in kafka, it is defined 0
  Scheduler.scheduleWaitAtMost(cfg.metricFlushIntervalS.seconds, 10.seconds, "kafka-lag-monitor") { () =>
    Future {
      blocking {
        if (offset > 0) {
          val topicAndPartition = new TopicPartition(topic, 0)
          consumer.endOffsets(Set(topicAndPartition).asJava).asScala.get(topicAndPartition).foreach { endOffset =>
            // endOffset could lag behind the offset reported by the consumer internally resulting in negative numbers
            val queueSize = (endOffset - offset).max(0)
            MetricEmitter.emitHistogramMetric(queueMetric, queueSize)
          }
        }
      }
    }.andThen {
      case Failure(e) =>
        // Only log level info because failed metric reporting is not critical
        logging.info(this, s"lag metric reporting failed for topic '$topic': $e")
    }
  }
}<|MERGE_RESOLUTION|>--- conflicted
+++ resolved
@@ -74,15 +74,11 @@
     }
 
     try {
-<<<<<<< HEAD
       val response = consumer.poll(duration).asScala
-=======
-      val response = consumer.poll(duration.toMillis).asScala
 
       // Cancel the scheduled wake-up task immediately.
       wakeUpTask.cancel()
 
->>>>>>> d847d0f7
       val now = System.currentTimeMillis
 
       response.lastOption.foreach(record => offset = record.offset + 1)
